---
layout: guide
---

Botpress comes with support for SQL databases out-the-box and can be accessed by:

1. The key-value store - This can be accessed via functions like `bp.kvs.get('key')` and `bp.kvs.get('key', 'value', 'path')`
2. A knex-instance - This allows you to work with the DB directly via `bp.db.get()`

## Switching DB to Postgres

By default Botpress uses SQLite as it's database. This will be fine for local development and for self-hosted installations but you may run into issues when hosting using services like Heroku.

To fix this issue and to provide you with a more powerful database, Botpress also supports Postgres.
Switching to it is straightforward.

Firstly, check your botfile for the postgres-configuration section. By default it looks something like this:

```js
  /*
    Postgres configuration
    If Postgres is not enabled, Botpress uses SQLite 3 (file-based database)
  */
  postgres: {
    enabled: process.env.DATABASE === 'postgres',
    connection: process.env.DATABASE_URL,
    host: process.env.PG_HOST || '127.0.0.1',
    port: process.env.PG_PORT || 5432,
    user: process.env.PG_USER || '',
    password: process.env.PG_PASSWORD || '',
    database: process.env.PG_DB || '',
    ssl: process.env.PG_SSL || false
  }
```

<<<<<<< HEAD
Then to enable Postgres, you just need to pass 2 environment variables: `DATABASE=postgres` and `DATABASE_URL=postgres://login:password@your-db-host.com:5432/your-db-name`
=======
So to enable Postgres you just need to pass 2 environment variables: `DATABASE=postgres` and `DATABASE_URL=postgres://login:password@your-db-host.com:5432/your-db-name`. Please make sure you are using Postgres 9.5 or higher.
>>>>>>> 41fed121

## Other Databases

Botpress also comes with support for MongoDB or MySQL databases built in. They can be configured within your `index.js` file like this:

```js
// MongoDB
const { MongoClient } = require('mongodb')
const mongoClient = await MongoClient.connect('mongodb://localhost:27017')
process.on('SIGINT', () => mongoClient.close()) // Graceful connection shutdown on CTRL+C
bp.mongoDb = mongoClient.db('myDbName')
```


```js
// MySQL
bp.mySqlDB = require('knex')({
  client: 'mysql',
  connection: {
    host: '127.0.0.1',
    user: 'your_database_user',
    password: 'your_database_password',
    database: 'myapp_test'
  }
})
process.on('SIGINT', () => bp.mySqlDB.destroy())
```<|MERGE_RESOLUTION|>--- conflicted
+++ resolved
@@ -33,11 +33,8 @@
   }
 ```
 
-<<<<<<< HEAD
-Then to enable Postgres, you just need to pass 2 environment variables: `DATABASE=postgres` and `DATABASE_URL=postgres://login:password@your-db-host.com:5432/your-db-name`
-=======
+
 So to enable Postgres you just need to pass 2 environment variables: `DATABASE=postgres` and `DATABASE_URL=postgres://login:password@your-db-host.com:5432/your-db-name`. Please make sure you are using Postgres 9.5 or higher.
->>>>>>> 41fed121
 
 ## Other Databases
 
