import { spawn } from 'child_process'
import path from 'path'
import fs from 'fs'
import Promise from 'bluebird'
import _ from 'lodash'
import moment from 'moment'
import axios from 'axios'

import  { print, isDeveloping } from './util'

<<<<<<< HEAD

=======
const MODULES_URL = 'https://s3.amazonaws.com/botpress-io/all-modules.json'
const POPULAR_URL = 'https://s3.amazonaws.com/botpress-io/popular-modules.json'
const FEATURED_URL = 'https://s3.amazonaws.com/botpress-io/featured-modules.json'
>>>>>>> 0592efef

module.exports = (bp) => {

  const log = (level, ...args) => {
    if (bp && bp.logger[level]) {
      bp.logger[level].apply(this, args)
    } else {
      print.apply(this, [level, ...args])
    }
  }

  const fetchAllModules = () => {
    return axios.get(MODULES_URL)
    .then(({ data }) => data)
  }

  const fetchPopular = () => {
    return axios.get(POPULAR_URL)
    .then(({ data }) => data)
  }

  const fetchFeatured = () => {
    return axios.get(FEATURED_URL)
    .then(({ data }) => data)
  }

  const getRandomHero = () => {
    const modulesCachePath = path.join(bp.dataLocation, './modules-cache.json')

    return listAllModules()
    .then(() => {
      const { modules } = JSON.parse(fs.readFileSync(modulesCachePath))
      
      const module = _.sample(modules)
      const hero = _.sample(module.contributors)

      return {
        username: hero.login,
        github: hero.html_url,
        avatar: hero.avatar_url,
        contributions: hero.contributions,
        module: module.name
      }
    })
  }

  const mapModuleList = (modules) => {
    const installed = listInstalledModules()
    return modules.map(mod => ({
      name: mod.name,
      stars: mod.github.stargazers_count,
      forks: mod.github.forks_count,
      docLink: mod.homepage,
      version: mod['dist-tags'].latest,
      keywords: mod.keywords,
      fullName: mod.github.full_name,
      updated: mod.github.updated_at,
      issues: mod.github.open_issues_count,
      icon: mod.package.botpress.menuIcon,
      description: mod.description,
      installed: _.includes(installed, mod.name),
      license: mod.license,
      author: mod.author.name
    }))
  }

  const listAllModules = Promise.method(() => {

    if (!fs) {
      return [] // TODO Fetch & return
    }

    const modulesCachePath = path.join(bp.dataLocation, './modules-cache.json')
    if (!fs.existsSync(modulesCachePath)) {
      fs.writeFileSync(modulesCachePath, JSON.stringify({
        modules: [],
        updated: null
      }))
    }

    const { modules, updated } = JSON.parse(fs.readFileSync(modulesCachePath))

    if (updated && moment().diff(moment(updated), 'minutes') <= 30) {
      return mapModuleList(modules)
    }

    return Promise.props({
      modules: fetchAllModules(),
      popular: fetchPopular(),
      featured: fetchFeatured()
    })
    .then(({ modules, featured, popular }) => {
      fs.writeFileSync(modulesCachePath, JSON.stringify({
        modules: modules,
        popular: popular,
        featured: featured,
        updated: new Date()
      }))

      return mapModuleList(modules)
    })
  })

  const listPopularModules = Promise.method(() => {
    const modulesCachePath = path.join(bp.dataLocation, './modules-cache.json')

    return listAllModules()
    .then(modules => {
      const { popular } = JSON.parse(fs.readFileSync(modulesCachePath))
      return _.filter(modules, m => _.includes(popular, m.name))
    })
  })

  const listFeaturedModules = Promise.method(() => {
    const modulesCachePath = path.join(bp.dataLocation, './modules-cache.json')

    return listAllModules()
    .then(modules => {
      const { featured } = JSON.parse(fs.readFileSync(modulesCachePath))
      return _.filter(modules, m => _.includes(featured, m.name))
    })
  })

  const getInformation = Promise.method(() => {
    const packageJson = readPackage()

    return getRandomHero()
    .then(hero => ({
      name: packageJson.name,
      version: packageJson.version,
      description: packageJson.description || 'No description',
      author: packageJson.author || '<no author>',
      license: packageJson.license || 'AGPL-v3.0',
      hero: hero
    }))
  })

  const getContributor = () => {
    return {
      message: "Thanks to <strong>Sylvain Perron</strong> for his contribution on <strong>botpress-messenger</strong>!",
      img: "https://avatars.githubusercontent.com/u/1315508?v=3"
    }
  }

  const licensesPath = path.join(__dirname, '../licenses')

  const getPackageJSONPath = () => {
    let projectLocation = (bp && bp.projectLocation) || './'
    let packagePath = path.resolve(projectLocation, './package.json')

    if (!fs.existsSync(packagePath)) {
      log('warn', 'Could not find bot\'s package.json file')
      return []
    }

    return packagePath
  }

  const getLicensePath = () => {
    let projectLocation = (bp && bp.projectLocation) || './'
    let licensePath = path.resolve(projectLocation, './LICENSE')

    if (!fs.existsSync(licensePath)) {
      log('warn', 'Could not find bot\'s license file')
      return []
    }

    return licensePath
  }

  const getLicenses = () => {
    const packageJSON = JSON.parse(fs.readFileSync(getPackageJSONPath()))
    const actualLicense = packageJSON.license
    const licenseAGPL = fs.readFileSync(path.join(licensesPath, 'LICENSE_AGPL3')).toString()
    const licenseBotpress = fs.readFileSync(path.join(licensesPath, 'LICENSE_BOTPRESS')).toString()

    return {
      agpl: {
        name: 'AGPL-3.0',
        licensedUnder: actualLicense === 'AGPL-3.0',
        text: licenseAGPL
      },
      botpress: {
        name: 'Botpress',
        licensedUnder: actualLicense === 'Botpress',
        text: licenseBotpress
      }
    }
  }

  const changeLicense = Promise.method((license) => {
    const licenseFile = (license === 'AGPL-3.0') ? 'LICENSE_AGPL3' : 'LICENSE_BOTPRESS'
    const licenseContent = fs.readFileSync(path.join(licensesPath, licenseFile))
    fs.writeFileSync(getLicensePath(), licenseContent)

    let packageJSON = JSON.parse(fs.readFileSync(getPackageJSONPath()))
    packageJSON.license = license

    fs.writeFileSync(getPackageJSONPath(), JSON.stringify(packageJSON))
  })

  const resolveModuleNames = (names) => {
    return names.map(name => {
      if (!name || typeof(name) !== 'string') {
        throw new TypeError('Expected module name to be a string')
      }

      let basename = path.basename(name)
      let prefix = ''

      if (basename !== name) {
        prefix = name.substr(0, name.length - basename.length)
      }

      if (basename.replace(/botpress-?/i, '').length === 0) {
        throw new Error('Invalid module name: ' + basename)
      }

      if (!/^botpress-/i.test(basename)) {
        basename = 'botpress-' + basename
      }

      return prefix + basename
    })
  }

  const runSpawn = (command) => {
    return new Promise((resolve, reject) => {
      command.stdout.on('data', (data) => {
        log('info', data.toString())
      })

      command.stderr.on('data', (data) => {
        log('error', data.toString())
      })

      command.on('close', (code) => {
        if (code > 0) {
          reject()
        } else {
          resolve()
        }
      })
    })
  }

  const installModules = Promise.method((...names) => {
    let modules = resolveModuleNames(names)

    const install = spawn('npm', ['install', '--save', ...modules], {
      cwd: bp && bp.projectLocation
    })

    log('info', 'Installing modules: ' + modules.join(', '))

    return runSpawn(install)
    .then(() => log('success', 'Modules successfully installed'))
    .catch(err => {
      log('error', 'An error occured during modules installation.')
      throw err
    })
  })

  const uninstallModules = Promise.method((...names) => {
    let modules = resolveModuleNames(names)

    const uninstall = spawn('npm', ['uninstall', '--save', ...modules], {
      cwd: bp && bp.projectLocation
    })

    log('info', 'Uninstalling modules: ' + modules.join(', '))

    return runSpawn(uninstall)
    .then(() => log('success', 'Modules successfully removed'))
    .catch(err => {
      log('error', 'An error occured during modules removal.')
      throw err
    })
  })

<<<<<<< HEAD
  const listInstalledModules = () => {
    const packageJSON = JSON.parse(fs.readFileSync(getPackageJSONPath()))
    const prodDeps = _.keys(packageJSON.dependencies)
=======
  const readPackage = () => {
    let projectLocation = (bp && bp.projectLocation) || './'
    let packagePath = path.resolve(projectLocation, './package.json')

    if (!fs.existsSync(packagePath)) {
      log('warn', 'Could not find bot\'s package.json file')
      return []
    }

    return JSON.parse(fs.readFileSync(packagePath))
  }

  const listInstalledModules = () => {
    const packageJson = readPackage()
    const prodDeps = _.keys(packageJson.dependencies)
>>>>>>> 0592efef

    return _.filter(prodDeps, dep => /botpress-.+/i.test(dep))
  }

  return {
    getInstalled: listInstalledModules,
    get: listAllModules,
    getPopular: listPopularModules,
    getFeatured: listFeaturedModules,
    getInformation: getInformation,
    getLicenses: getLicenses,
    changeLicense: changeLicense,
    getContributor: getContributor,
    install: installModules,
    uninstall: uninstallModules
  }
}<|MERGE_RESOLUTION|>--- conflicted
+++ resolved
@@ -8,13 +8,9 @@
 
 import  { print, isDeveloping } from './util'
 
-<<<<<<< HEAD
-
-=======
 const MODULES_URL = 'https://s3.amazonaws.com/botpress-io/all-modules.json'
 const POPULAR_URL = 'https://s3.amazonaws.com/botpress-io/popular-modules.json'
 const FEATURED_URL = 'https://s3.amazonaws.com/botpress-io/featured-modules.json'
->>>>>>> 0592efef
 
 module.exports = (bp) => {
 
@@ -47,7 +43,7 @@
     return listAllModules()
     .then(() => {
       const { modules } = JSON.parse(fs.readFileSync(modulesCachePath))
-      
+
       const module = _.sample(modules)
       const hero = _.sample(module.contributors)
 
@@ -295,27 +291,10 @@
     })
   })
 
-<<<<<<< HEAD
+
   const listInstalledModules = () => {
     const packageJSON = JSON.parse(fs.readFileSync(getPackageJSONPath()))
     const prodDeps = _.keys(packageJSON.dependencies)
-=======
-  const readPackage = () => {
-    let projectLocation = (bp && bp.projectLocation) || './'
-    let packagePath = path.resolve(projectLocation, './package.json')
-
-    if (!fs.existsSync(packagePath)) {
-      log('warn', 'Could not find bot\'s package.json file')
-      return []
-    }
-
-    return JSON.parse(fs.readFileSync(packagePath))
-  }
-
-  const listInstalledModules = () => {
-    const packageJson = readPackage()
-    const prodDeps = _.keys(packageJson.dependencies)
->>>>>>> 0592efef
 
     return _.filter(prodDeps, dep => /botpress-.+/i.test(dep))
   }
