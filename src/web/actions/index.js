import { createAction } from 'redux-actions'
import axios from 'axios'
import _ from 'lodash'

// Flows
export const requestFlows = createAction('FLOWS/REQUEST')
export const receiveFlows = createAction('FLOWS/RECEIVE', flows => flows, () => ({ receiveAt: new Date() }))

export const fetchFlows = () => dispatch => {
  dispatch(requestFlows())

  axios.get('/flows/all').then(({ data }) => {
    const flows = _.keyBy(data, 'name')
    dispatch(receiveFlows(flows))
  })
}

<<<<<<< HEAD
export const requestSaveFlow = createAction('FLOWS/SAVE')
export const receiveSaveFlow = createAction('FLOWS/SAVE/RECEIVE', flows => flows, () => ({ receiveAt: new Date() }))

export const saveFlow = flow => dispatch => {
  dispatch(requestSaveFlow())

  axios.post('/flows/save', flow).then(() => {
    dispatch(receiveSaveFlow())
  })
}

// export const fetchFlowsDefinitions = createAction('FLOWS_DEFINITIONS_FETCH')

export const updateFlow = createAction('FLOWS/FLOW/UPDATE')
export const switchFlow = createAction('FLOWS/FLOW/SWITCH')
export const updateFlowNode = createAction('FLOWS/FLOW/UPDATE_NODE')
export const switchFlowNode = createAction('FLOWS/FLOW/SWITCH_NODE')
export const createFlowNode = createAction('FLOWS/FLOW/CREATE')
export const removeFlowNode = createAction('FLOWS/FLOW/REMOVE')

export const setDiagramAction = createAction('FLOWS/FLOW/SET_ACTION')

// License
export const licenseChanged = createAction('LICENSE/CHANGED')
export const fetchLicense = () => dispatch => {
  axios.get('/api/license').then(({ data }) => {
    dispatch(licenseChanged(data))
  })
}

// UI
export const toggleLicenseModal = createAction('UI/TOGGLE_LICENSE_MODAL')
export const toggleAboutModal = createAction('UI/TOGGLE_ABOUT_MODAL')
export const viewModeChanged = createAction('UI/VIEW_MODE_CHANGED')
export const updateGlobalStyle = createAction('UI/UPDATE_GLOBAL_STYLE')

// User
export const userReceived = createAction('USER/RECEIVED')
export const fetchUser = () => dispatch => {
  axios.get('/api/my-account').then(res => {
    dispatch(userReceived(res.data))
  })
}

// Bot
export const botInfoReceived = createAction('BOT/INFO_RECEIVED')
export const fetchBotInformation = () => dispatch => {
  axios.all([axios.get('/api/bot/information'), axios.get('/api/bot/production')]).then(
    axios.spread((information, production) => {
      const info = Object.assign({}, information.data, { production: production.data })
      dispatch(botInfoReceived(info))
    })
  )
}

=======
// export const fetchFlowsDefinitions = createAction('FLOWS_DEFINITIONS_FETCH')
export const saveFlow = createAction('FLOWS/FLOW/SAVE')
export const updateFlow = createAction('FLOWS/FLOW/UPDATE')
export const switchFlow = createAction('FLOWS/FLOW/SWITCH')
export const updateFlowNode = createAction('FLOWS/FLOW/UPDATE_NODE')
export const switchFlowNode = createAction('FLOWS/FLOW/SWITCH_NODE')
export const createFlowNode = createAction('FLOWS/FLOW/CREATE')
export const removeFlowNode = createAction('FLOWS/FLOW/REMOVE')
export const setDiagramAction = createAction('FLOWS/FLOW/SET_ACTION')

// License
export const licenseChanged = createAction('LICENSE/CHANGED')
export const fetchLicense = () => dispatch => {
  axios.get('/api/license').then(({ data }) => {
    dispatch(licenseChanged(data))
  })
}

// UI
export const toggleLicenseModal = createAction('UI/TOGGLE_LICENSE_MODAL')
export const toggleAboutModal = createAction('UI/TOGGLE_ABOUT_MODAL')
export const viewModeChanged = createAction('UI/VIEW_MODE_CHANGED')
export const updateGlobalStyle = createAction('UI/UPDATE_GLOBAL_STYLE')

// User
export const userReceived = createAction('USER/RECEIVED')
export const fetchUser = () => dispatch => {
  axios.get('/api/my-account').then(res => {
    dispatch(userReceived(res.data))
  })
}

// Bot
export const botInfoReceived = createAction('BOT/INFO_RECEIVED')
export const fetchBotInformation = () => dispatch => {
  axios.all([axios.get('/api/bot/information'), axios.get('/api/bot/production')])
    .then(
      axios.spread((information, production) => {
        const info = Object.assign({}, information.data, { production: production.data })
        dispatch(botInfoReceived(info))
      })
    )
}

>>>>>>> 78443e12
// Modules
export const modulesReceived = createAction('MODULES/RECEIVED')
export const fetchModules = () => dispatch => {
  axios.get('/api/modules').then(res => {
    dispatch(modulesReceived(res.data))
  })
}

// Rules
export const rulesReceived = createAction('RULES/RECEIVED')
<<<<<<< HEAD
export const fetchRules = () => dispatch => {
  dispatch(rulesReceived([]))
}
=======
export { fetchRules } from '+/actions'
>>>>>>> 78443e12

// Notifications
export const allNotificationsReceived = createAction('NOTIFICATIONS/ALL_RECEIVED')
export const newNotificationsReceived = createAction('NOTIFICATIONS/NEW_RECEIVED')
export const fetchNotifications = () => dispatch => {
  axios.get('/api/notifications/inbox').then(res => {
    dispatch(allNotificationsReceived(res.data))
  })
}

export const replaceNotifications = allNotifications => dispatch => {
  dispatch(allNotificationsReceived(allNotifications))
}

export const addNotifications = notifications => dispatch => {
  dispatch(newNotificationsReceived(notifications))
}<|MERGE_RESOLUTION|>--- conflicted
+++ resolved
@@ -15,7 +15,6 @@
   })
 }
 
-<<<<<<< HEAD
 export const requestSaveFlow = createAction('FLOWS/SAVE')
 export const receiveSaveFlow = createAction('FLOWS/SAVE/RECEIVE', flows => flows, () => ({ receiveAt: new Date() }))
 
@@ -71,52 +70,6 @@
   )
 }
 
-=======
-// export const fetchFlowsDefinitions = createAction('FLOWS_DEFINITIONS_FETCH')
-export const saveFlow = createAction('FLOWS/FLOW/SAVE')
-export const updateFlow = createAction('FLOWS/FLOW/UPDATE')
-export const switchFlow = createAction('FLOWS/FLOW/SWITCH')
-export const updateFlowNode = createAction('FLOWS/FLOW/UPDATE_NODE')
-export const switchFlowNode = createAction('FLOWS/FLOW/SWITCH_NODE')
-export const createFlowNode = createAction('FLOWS/FLOW/CREATE')
-export const removeFlowNode = createAction('FLOWS/FLOW/REMOVE')
-export const setDiagramAction = createAction('FLOWS/FLOW/SET_ACTION')
-
-// License
-export const licenseChanged = createAction('LICENSE/CHANGED')
-export const fetchLicense = () => dispatch => {
-  axios.get('/api/license').then(({ data }) => {
-    dispatch(licenseChanged(data))
-  })
-}
-
-// UI
-export const toggleLicenseModal = createAction('UI/TOGGLE_LICENSE_MODAL')
-export const toggleAboutModal = createAction('UI/TOGGLE_ABOUT_MODAL')
-export const viewModeChanged = createAction('UI/VIEW_MODE_CHANGED')
-export const updateGlobalStyle = createAction('UI/UPDATE_GLOBAL_STYLE')
-
-// User
-export const userReceived = createAction('USER/RECEIVED')
-export const fetchUser = () => dispatch => {
-  axios.get('/api/my-account').then(res => {
-    dispatch(userReceived(res.data))
-  })
-}
-
-// Bot
-export const botInfoReceived = createAction('BOT/INFO_RECEIVED')
-export const fetchBotInformation = () => dispatch => {
-  axios.all([axios.get('/api/bot/information'), axios.get('/api/bot/production')])
-    .then(
-      axios.spread((information, production) => {
-        const info = Object.assign({}, information.data, { production: production.data })
-        dispatch(botInfoReceived(info))
-      })
-    )
-}
-
->>>>>>> 78443e12
 // Modules
 export const modulesReceived = createAction('MODULES/RECEIVED')
 export const fetchModules = () => dispatch => {
@@ -127,13 +80,7 @@
 
 // Rules
 export const rulesReceived = createAction('RULES/RECEIVED')
-<<<<<<< HEAD
-export const fetchRules = () => dispatch => {
-  dispatch(rulesReceived([]))
-}
-=======
 export { fetchRules } from '+/actions'
->>>>>>> 78443e12
 
 // Notifications
 export const allNotificationsReceived = createAction('NOTIFICATIONS/ALL_RECEIVED')
