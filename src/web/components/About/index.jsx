--- conflicted
+++ resolved
@@ -1,22 +1,11 @@
 import React from 'react'
-<<<<<<< HEAD
 import { bindActionCreators } from 'redux'
 import { connect } from 'react-redux'
 import { Modal } from 'react-bootstrap'
-=======
-import { Modal, Button, Alert } from 'react-bootstrap'
->>>>>>> d6660471
 
 import { toggleAboutModal } from '~/actions'
 
-<<<<<<< HEAD
-import style from './style.scss'
-
 class AboutComponent extends React.Component {
-
-=======
-export default class AboutComponent extends React.Component {
->>>>>>> d6660471
   constructor(props) {
     super(props)
 
